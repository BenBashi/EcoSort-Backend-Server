# api/home_api.py
from flask import Blueprint, request, jsonify
from utils.camera import capture_image_and_load
from utils.machine_learning import run_test_environment
from data.mongo_db import create_sample
<<<<<<< HEAD
import os
import uuid
=======
import os, atexit, time 
>>>>>>> 805316ed


<<<<<<< HEAD
# For treadmill, camera, classification, etc., import from your utils or data
# from utils.arduino import start_motors_slow, stop_motors
# from data.mongo_db import create_sample, ...
=======
# ──────────────────────────────────────────────────────────────────────────────
# Initialise / close the Arduino connection exactly once
# ──────────────────────────────────────────────────────────────────────────────
@home_bp.record_once
def _init_serial(state):
    """Runs exactly once, when the blueprint is registered."""
    try:
        initialize_connection()
        state.app.logger.info("Arduino serial connection initialised.")
    except Exception as e:
        state.app.logger.error(f"Arduino init failed: {e}")
# ──────────────────────────────────────────────────────────────────────────────

# ─────────────────────────────
# 1.  Stepper‑motor routes
# ─────────────────────────────
@home_bp.route("/start_stepper", methods=["POST"])
def start_stepper_route():
    """
    Starts the conveyor / stepper motors (slow forward).
    """
    try:
        start_motors_slow()
        return jsonify({"message": "Stepper started"}), 200
    except Exception as ex:
        return jsonify({"error": f"Stepper start failed: {ex}"}), 500
>>>>>>> 805316ed

home_bp = Blueprint("home_bp", __name__)

@home_bp.route("/system_start", methods=["POST"])
def system_start_route():
    """
    Starts the system:
      1) Activate treadmill (motors)
      2) Begin scanning loop for images
    """
    # start_motors_slow()  # if implemented
    # image_scan()         # or similar function

    return jsonify({"message": "System started"}), 200


@home_bp.route("/system_stop", methods=["POST"])
def system_stop_route():
    """
    Stops the system:
      - Stop treadmill (motors)
      - Stop scanning loop
    """
    # stop_motors()  # if implemented
    return jsonify({"message": "System stopped"}), 200


@home_bp.route("/evaluate", methods=["POST"])
def evaluate_route():
    """
    1) Capture a photo from the camera -> PIL image
    2) Run the model inference (run_test_environment)
    3) Insert a new sample into MongoDB with the inference results
    4) Return the predicted label & confidence
    """
    # Directory & filename for the camera capture
    save_dir = os.path.join(os.getcwd(), "images")
    image_uuid = str(uuid.uuid4())[:8]
    filename = f"{image_uuid}.jpg"
    threshold = 0.7  # example threshold

    # 1) Capture image
    try:
        os.makedirs(save_dir, exist_ok=True)
        saved_path, pil_img = capture_image_and_load(save_dir, filename)
    except Exception as e:
        return jsonify({"error": f"Camera capture failed: {e}"}), 500

    # 2) Run model inference
    try:
        label, confidence_str = run_test_environment(threshold, pil_img)
    except Exception as e:
        return jsonify({"error": f"Model inference failed: {e}"}), 500
    
    if label == "Paper":
        move_servo_100_to_0()
    elif label == "Plastic":
        move_servo_0_to_100()

<<<<<<< HEAD
    # 3) Create sample in MongoDB
    #    Derive image_name from the file path, e.g. the filename part
    image_name = os.path.basename(saved_path)

    # system_analysis is the model's predicted label
    system_analysis = label

    # # If system_analysis == "Uncertain", set outcome to "Failure" and image_class to None
    # # Otherwise, outcome = None, image_class = None
    # if system_analysis == "Uncertain":
    #     outcome = "Failure"
    # else:
    #     outcome = None

    outcome = None

    new_sample = {
        "image_name": image_name,               # e.g. "camera_image.jpg"
        "file_path": saved_path,                # full path
        "system_analysis": system_analysis,      # from model inference
        "image_class": None,                    # user has not updated it yet
        "outcome": outcome,                     # "Failure" if Uncertain, else None
        "confidence_percentage": confidence_str  # must be a string
=======
    # 3. Build & insert sample
    image_name       = os.path.basename(saved_path)
    system_analysis  = label
    outcome          = "Failure" if system_analysis == "Uncertain" else None
    
    sample_doc = {
        "image_name":            image_name,
        "file_path":             saved_path,
        "system_analysis":       system_analysis,
        "image_class":           None,
        "outcome":               outcome,
        "confidence_percentage": confidence_str
>>>>>>> 805316ed
    }

    try:
        inserted_id = create_sample(new_sample)
    except ValueError as ve:
        return jsonify({"error": f"Validation error: {ve}"}), 400
    except Exception as ex:
        return jsonify({"error": f"Database error: {ex}"}), 500
    
    start_motors_slow()
    time.sleep(1)
    if label == "Paper":
        move_servo_0_to_100()
    elif label == "Plastic":
        move_servo_100_to_0()

    # 4) Return the results
    return jsonify({
        "message": "Inference complete, sample created",
        "image_name": image_name,
        "file_path": saved_path,
        "label": label,
        "confidence": confidence_str,
        "inserted_id": inserted_id
    }), 200

atexit.register(close_connection)<|MERGE_RESOLUTION|>--- conflicted
+++ resolved
@@ -3,19 +3,10 @@
 from utils.camera import capture_image_and_load
 from utils.machine_learning import run_test_environment
 from data.mongo_db import create_sample
-<<<<<<< HEAD
-import os
 import uuid
-=======
 import os, atexit, time 
->>>>>>> 805316ed
 
 
-<<<<<<< HEAD
-# For treadmill, camera, classification, etc., import from your utils or data
-# from utils.arduino import start_motors_slow, stop_motors
-# from data.mongo_db import create_sample, ...
-=======
 # ──────────────────────────────────────────────────────────────────────────────
 # Initialise / close the Arduino connection exactly once
 # ──────────────────────────────────────────────────────────────────────────────
@@ -42,7 +33,6 @@
         return jsonify({"message": "Stepper started"}), 200
     except Exception as ex:
         return jsonify({"error": f"Stepper start failed: {ex}"}), 500
->>>>>>> 805316ed
 
 home_bp = Blueprint("home_bp", __name__)
 
@@ -102,7 +92,6 @@
     elif label == "Plastic":
         move_servo_0_to_100()
 
-<<<<<<< HEAD
     # 3) Create sample in MongoDB
     #    Derive image_name from the file path, e.g. the filename part
     image_name = os.path.basename(saved_path)
@@ -126,20 +115,6 @@
         "image_class": None,                    # user has not updated it yet
         "outcome": outcome,                     # "Failure" if Uncertain, else None
         "confidence_percentage": confidence_str  # must be a string
-=======
-    # 3. Build & insert sample
-    image_name       = os.path.basename(saved_path)
-    system_analysis  = label
-    outcome          = "Failure" if system_analysis == "Uncertain" else None
-    
-    sample_doc = {
-        "image_name":            image_name,
-        "file_path":             saved_path,
-        "system_analysis":       system_analysis,
-        "image_class":           None,
-        "outcome":               outcome,
-        "confidence_percentage": confidence_str
->>>>>>> 805316ed
     }
 
     try:
